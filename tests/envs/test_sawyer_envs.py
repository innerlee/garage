--- conflicted
+++ resolved
@@ -1,5 +1,3 @@
-"""Testing for sawyer envrionments. """
-
 import numpy as np
 
 from garage.algos import TRPO
@@ -9,12 +7,11 @@
 from garage.envs.mujoco.sawyer import PickAndPlaceEnv
 from garage.envs.mujoco.sawyer import ReacherEnv
 from garage.envs.util import spec
+from garage.misc.instrument import run_experiment
 from garage.policies import GaussianMLPPolicy
 
 
 def run_bin_sorting(*_):
-    """Run TRPO for bin sorting env. """
-
     env = BinSortingEnv()
 
     policy = GaussianMLPPolicy(env_spec=spec(env), hidden_sizes=(32, 32))
@@ -35,7 +32,6 @@
 
 
 def run_block_stacking(*_):
-    """Run TRPO with block stacking. """
     env = BlockStackingEnv()
 
     policy = GaussianMLPPolicy(env_spec=spec(env), hidden_sizes=(32, 32))
@@ -75,16 +71,6 @@
     algo.train()
 
 
-<<<<<<< HEAD
-def test_reacher():
-    """Testing for reacher."""
-
-    env = ReacherEnv()
-    for i in range(9999):
-        env.render()
-        action = env.action_space.sample()
-        next_obs, reward, done, _ = env.step(action)
-=======
 def test_env():
     initial_goal = np.array([0.6, -0.1, 0.80])
     initial_qpos = {
@@ -104,17 +90,11 @@
         if done:
             print(reward)
             break
->>>>>>> 3d732b63
     env.reset()
     env.close()
 
 
 def test_pnp():
-<<<<<<< HEAD
-    """Testing for pick and place."""
-
-    env = PickAndPlaceEnv()
-=======
     initial_goal = np.array([0.6, -0.1, 0.80])
     initial_qpos = {
         'right_j0': -0.140923828125,
@@ -127,19 +107,10 @@
     }
     env = PickAndPlaceEnv(initial_goal=initial_goal, initial_qpos=initial_qpos)
 
->>>>>>> 3d732b63
     for i in range(9999):
         env.render()
         action = env.action_space.sample()
         env.step(action)
-<<<<<<< HEAD
-    env.reset()
-    env.close()
-
-
-test_reacher()
-test_pnp()
-=======
 
 
 test_pnp()
@@ -151,5 +122,4 @@
 #     run_bin_sorting,
 #     n_parallel=2,
 #     plot=True,
-# )
->>>>>>> 3d732b63
+# )