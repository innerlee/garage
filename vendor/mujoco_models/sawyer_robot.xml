<mujoco>
    <body name="pedestal_table" pos="0.482 0 -0.05">
      <!--<inertial pos="0 0 0" quat="0.659267 -0.259505 -0.260945 0.655692" mass="60.864" diaginertia="6.0869 5.81635 4.20915" />-->
      <geom pos="0 0 0" quat="0.707 0 0 0.707" type="mesh" contype="0" conaffinity="0" group="1" rgba="0.2 0.2 0.2 1" mesh="pedestal_table" />
      <geom name="table" size="0.6 0.45 0.05" pos="0 0 0" type="box" rgba="0.2 0.2 0.2 0" />
    <body name="right_arm_base_link" pos="-0.482 0 0.05">
      <!--<inertial pos="-0.0006241 -2.8025e-05 0.065404" quat="-0.209285 0.674441 0.227335 0.670558" mass="2.0687" diaginertia="0.00740351 0.00681776 0.00672942" />-->
      <geom type="mesh" contype="0" conaffinity="0" group="1" rgba="0.5 0.1 0.1 1" mesh="base" />
      <geom size="0.08 0.12" pos="0 0 0.12" type="cylinder" rgba="0.5 0.1 0.1 0" />
      <body name="right_l0" pos="0 0 0.08">
        <!--<inertial pos="0.024366 0.010969 0.14363" quat="0.894823 0.00899958 -0.170275 0.412573" mass="5.3213" diaginertia="0.0651588 0.0510944 0.0186218" />-->
        <joint name="right_j0" pos="0 0 0" axis="0 0 1" limited="true" range="-3.0503 3.0503" damping="0"/>
        <geom type="mesh" contype="0" conaffinity="0" group="1" rgba="0.5 0.1 0.1 1" mesh="l0" />
        <geom size="0.07" pos="0.08 0 0.23" rgba="0.5 0.1 0.1 0" />
        <body name="head" pos="0 0 0.2965">
          <!--<inertial pos="0.0053207 -2.6549e-05 0.1021" quat="0.999993 7.08405e-05 -0.00359857 -0.000626247" mass="1.5795" diaginertia="0.0118334 0.00827089 0.00496574" />-->
          <!-- <joint name="head_pan" pos="0 0 0" axis="0 0 1" limited="true" range="-5.0952 0.9064" damping="0"/> -->
          <geom type="mesh" contype="0" conaffinity="0" group="1" rgba="0.5 0.1 0.1 1" mesh="head" />
          <geom size="0.18" pos="0 0 0.08" rgba="0.5 0.1 0.1 0" />
          <body name="screen" pos="0.03 0 0.105" quat="0.5 0.5 0.5 0.5">
            <!--<inertial pos="0 0 0" mass="0.0001" diaginertia="1e-08 1e-08 1e-08" />-->
            <geom size="0.12 0.07 0.001" type="box" contype="0" conaffinity="0" group="1" rgba="0.2 0.2 0.2 0" />
            <geom size="0.001" rgba="0.2 0.2 0.2 0" />
          </body>
          <body name="head_camera" pos="0.0228027 0 0.216572" quat="0.342813 -0.618449 0.618449 -0.342813">
            <!--<inertial pos="0.0228027 0 0.216572" quat="0.342813 -0.618449 0.618449 -0.342813" mass="0" diaginertia="0 0 0" />-->
            <site name="headsite" pos="0 0 0" size="0.01" />
          </body>
        </body>
        <body name="right_torso_itb" pos="-0.055 0 0.22" quat="0.707107 0 -0.707107 0">
          <!--<inertial pos="0 0 0" mass="0.0001" diaginertia="1e-08 1e-08 1e-08" />-->
        </body>
        <body name="right_l1" pos="0.081 0.05 0.237" quat="0.5 -0.5 0.5 0.5">
          <!--<inertial pos="-0.0030849 -0.026811 0.092521" quat="0.424888 0.891987 0.132364 -0.0794296" mass="4.505" diaginertia="0.0224339 0.0221624 0.0097097" />-->
          <joint name="right_j1" pos="0 0 0" axis="0 0 1" limited="true" range="-3.8095 2.2736" damping="0"/>
          <geom type="mesh" contype="0" conaffinity="0" group="1" rgba="0.5 0.1 0.1 1" mesh="l1" />
          <geom size="0.07" pos="0 0 0.1225" rgba="0.5 0.1 0.1 0" />
          <body name="right_l2" pos="0 -0.14 0.1425" quat="0.707107 0.707107 0 0">
            <!--<inertial pos="-0.00016044 -0.014967 0.13582" quat="0.707831 -0.0524761 0.0516007 0.702537" mass="1.745" diaginertia="0.0257928 0.025506 0.00292515" />-->
            <joint name="right_j2" pos="0 0 0" axis="0 0 1" limited="true" range="-3.0426 3.0426" damping="0"/>
            <geom type="mesh" contype="0" conaffinity="0" group="1" rgba="0.5 0.1 0.1 1" mesh="l2" />
            <geom size="0.06 0.17" pos="0 0 0.08" type="cylinder" rgba="0.5 0.1 0.1 0" />
            <body name="right_l3" pos="0 -0.042 0.26" quat="0.707107 -0.707107 0 0">
              <site name="armsite" pos="0 0 0" size="0.01" />
              <!--<inertial pos="-0.0048135 -0.0281 -0.084154" quat="0.902999 0.385391 -0.0880901 0.168247" mass="2.5097" diaginertia="0.0102404 0.0096997 0.00369622" />-->
              <joint name="right_j3" pos="0 0 0" axis="0 0 1" limited="true" range="-3.0439 3.0439" damping="0"/>
              <geom type="mesh" contype="0" conaffinity="0" group="1" rgba="0.5 0.1 0.1 1" mesh="l3" />
              <geom size="0.06" pos="0 -0.01 -0.12" rgba="0.5 0.1 0.1 0" />
              <body name="right_l4" pos="0 -0.125 -0.1265" quat="0.707107 0.707107 0 0">
                <!--<inertial pos="-0.0018844 0.0069001 0.1341" quat="0.803612 0.031257 -0.0298334 0.593582" mass="1.1136" diaginertia="0.0136549 0.0135493 0.00127353" />-->
                <joint name="right_j4" pos="0 0 0" axis="0 0 1" limited="true" range="-2.9761 2.9761" damping="0" />
                <geom type="mesh" contype="0" conaffinity="0" group="1" rgba="0.5 0.1 0.1 1" mesh="l4" />
                <geom size="0.045 0.15" pos="0 0 0.11" type="cylinder" rgba="0.5 0.1 0.1 0" />
                <body name="right_arm_itb" pos="-0.055 0 0.075" quat="0.707107 0 -0.707107 0">
                  <!--<inertial pos="0 0 0" mass="0.0001" diaginertia="1e-08 1e-08 1e-08" />-->
                </body>
                <body name="right_l5" pos="0 0.031 0.275" quat="0.707107 -0.707107 0 0">
<<<<<<< HEAD
                  <!--<inertial pos="0.0061133 -0.023697 0.076416" quat="0.404076 0.9135 0.0473125 0.00158335" mass="1.5625" diaginertia="0.00474131 0.00422857 0.00190672" />-->
                  <joint name="right_j5" pos="0 0 0" axis="0 0 1" limited="true" range="-2.9761 2.9761" damping="0"/>
                  <geom type="mesh" contype="0" conaffinity="0" group="1" rgba="0.5 0.1 0.1 1" mesh="l5" />
=======
                  <inertial pos="0.0061133 -0.023697 0.076416" quat="0.404076 0.9135 0.0473125 0.00158335" mass="1.5625" diaginertia="0.00474131 0.00422857 0.00190672" />
                  <joint name="right_j5" pos="0 0 0" axis="0 0 1" limited="true" range="-2.9761 2.9761" damping="10"/>
                  <geom type="mesh" contype="1" conaffinity="0" group="1" rgba="0.5 0.1 0.1 1" mesh="l5" />
>>>>>>> 3d732b63
                  <geom size="0.06" pos="0 0 0.1" rgba="0.5 0.1 0.1 0" />
                  <body name="right_hand_camera" pos="0.039552 -0.033 0.0695" quat="0.707107 0 0.707107 0">
                    <!--<inertial pos="0.039552 -0.033 0.0695" quat="0.707107 0 0.707107 0" mass="0" diaginertia="0 0 0" />-->
                  </body>
                  <body name="right_wrist" pos="0 0 0.10541" quat="0.707107 0.707107 0 0">
                    <!--<inertial pos="0 0 0.10541" quat="0.707107 0.707107 0 0" mass="0" diaginertia="0 0 0" />-->
                  </body>
                  <body name="right_l6" pos="0 -0.11 0.1053" quat="0.0616248 0.06163 -0.704416 0.704416">
<<<<<<< HEAD
                    <!--<inertial pos="-8.0726e-06 0.0085838 -0.0049566" quat="0.479044 0.515636 -0.513069 0.491322" mass="0.3292" diaginertia="0.000360258 0.000311068 0.000214974" />-->
                    <joint name="right_j6" pos="0 0 0" axis="0 0 1" limited="true" range="-4.7124 4.7124" damping="0"/>
                    <geom type="mesh" contype="0" conaffinity="0" group="1" rgba="0.5 0.1 0.1 1" mesh="l6" />
                    <geom size="0.055 0.025" pos="0 0.015 -0.01" type="cylinder" rgba="0.5 0.1 0.1 0" />
                    <body name="right_hand" pos="0 0 0.0245" quat="0.707107 0 0 0.707107">
                      <!--<inertial pos="1e-08 1e-08 1e-08" quat="0.820473 0.339851 -0.17592 0.424708" mass="1e-08" diaginertia="1e-08 1e-08 1e-08" />-->
                      <geom size="0.035 0.015" pos="0 0 0.02" type="cylinder" rgba="0.2 0.2 0.2 0"/>
=======
                    <inertial pos="-8.0726e-06 0.0085838 -0.0049566" quat="0.479044 0.515636 -0.513069 0.491322" mass="0.3292" diaginertia="0.000360258 0.000311068 0.000214974" />
                    <joint name="right_j6" pos="0 0 0" axis="0 0 1" limited="true" range="-4.7124 4.7124" damping="10"/>
                    <geom type="mesh" contype="0" conaffinity="1" group="1" rgba="0.5 0.1 0.1 1" mesh="l6" />
                    <geom size="0.055 0.025" pos="0 0.015 -0.01" type="cylinder" rgba="0.5 0.1 0.1 0" />
                    <body name="right_hand" pos="0 0 0.0245" quat="0.707107 0 0 0.707107">
                      <inertial pos="1e-08 1e-08 1e-08" quat="0.820473 0.339851 -0.17592 0.424708" mass="1e-08" diaginertia="1e-08 1e-08 1e-08" />
                      <geom size="0.035 0.015" pos="0 0 0.02" type="cylinder" contype="0" conaffinity="1" rgba="0.2 0.2 0.2 0"/>
>>>>>>> 3d732b63

<!--  ================= BEGIN GRIPPER ================= /-->
                                                <!--body name="claw" pos="0 0 0" quat="-1 0 1 0">
                                                    <geom class="1" name="Geomclaw" type="box" size="0.01 0.04 0.01" />
                                                    <body name="rightclaw" pos=".01 -.02 0" >
							<inertial pos="0 0 0" mass="0.02" diaginertia="0.01 0.01 0.01" />
                                                        <geom name="rightclaw_it" class="1" type="box" pos="0 0 0" size="0.05 0.005 0.005" friction="0.001 0.005 0.0001" rgba="0.1 0.1 0.1 1.0"/>
                                                        <joint name="rc_close" type="slide" pos="0 0 0" range="-0.01 0"/>
                                                    </body>
                                                    <body name="leftclaw" pos=".01 .02 0">
							<inertial pos="0 0 0" mass="0.02" diaginertia="0.01 0.01 0.01" />
                                                        <geom name="leftclaw_it" class="1" type="box" pos="0 0 0" size="0.05 0.005 0.005" friction="0.001 0.005 0.0001" rgba="0.1 0.1 0.1 1.0"/>
							<joint name="lc_close" type="slide" pos="0 0 0" range="0 0.01"/-->
                                                        <!--site name="endeffector" pos="0 0 0" size="0.01" /-->
                                                        <!-- <body name="endeff" pos=".01 .02 0"> -->
                                                            <!-- <geom name="leftclaw_it" class="1" type="capsule" fromto="0 0 0 .05 0.0 0.0"    size="0.005" /> -->
                                                            <!-- <site name="endeffector" pos="0 0 0" size="0.01" /> -->
                                                        <!-- </body>-->
                                                    <!--/body-->
                                                <!--/body-->
                      <body name="right_gripper_base" pos="0 0 0.025">
<<<<<<< HEAD
                        <!--<inertial pos="0 0 0" quat="-0.5 0.5 0.5 0.5" mass="0.3" diaginertia="3e-08 2e-08 2e-08" />-->
                        <geom quat="0 0 0.707107 0.707107" class="viz" mesh="electric_gripper_base" />
                        <geom size="0.029 0.05" quat="0 0 0.707107 0.707107" type="cylinder" />
                        <body name="r_gripper_l_finger" pos="0 -0.0015 0.02">
                          <!--<inertial pos="0 0 0" quat="0 0 0 -1" mass="0.02" diaginertia="0.01 0.01 0.01" />-->
                          <joint name="r_gripper_l_finger_joint" pos="0 0 0" axis="0 1 0" type="slide" range="0 0.020833" limited="true" damping="1000"/>
                          <geom class="viz" mesh="extended_narrow" euler="1.57 1.57 0" rgba="0.1 0.1 0.1 1"/>
                          <geom size="0.005 0.00675 0.05635" contype="0" pos="0 0.01725 0.0615" quat="0 0 0 -1" type="box" rgba="0.1 0.1 0.1 1"/>
                          <geom size="0.005 0.025 0.0085" contype="0" pos="-0.005 -0.003 0.0083" quat="0 0 0 -1" type="box" rgba="0.1 0.1 0.1 1"/>
                          <body name="r_gripper_l_finger_tip" pos="0 0.01725 0.1127">
                            <!--<inertial pos="0 0 0" quat="0 0 0 1" mass="0.01" diaginertia="0.01 0.01 0.01" />-->
                            <geom pos="-.007 -.01 0.003" class="viz" mesh="half_round_tip" euler="-1.57 0 0" friction="1 0.05 0.01"/>
                            <geom name="finger_tip_1" size="0.008 0.0185" pos="0 -0.0045 -0.015" quat="0 0 0 1" type="cylinder" friction="1 0.05 0.01"/>
=======
                        <inertial pos="0 0 0" quat="-0.5 0.5 0.5 0.5" mass="0.3" diaginertia="3e-08 2e-08 2e-08" />
                        <geom quat="0 0 0.707107 0.707107" class="viz" contype="0" conaffinity="1" mesh="electric_gripper_base" />
                        <geom size="0.029 0.05" quat="0 0 0.707107 0.707107" contype="0" conaffinity="1" type="cylinder" />
                        <body name="r_gripper_l_finger" pos="0 -0.0015 0.02">
                          <inertial pos="0 0 0" quat="0 0 0 -1" mass="0.02" diaginertia="0.01 0.01 0.01" />
                          <joint name="r_gripper_l_finger_joint" pos="0 0 0" axis="0 1 0" type="slide" range="0 0.020833" limited="true"/>
                          <geom class="viz" mesh="extended_narrow" contype="0" conaffinity="1" euler="1.57 1.57 0" rgba="0.1 0.1 0.1 1"/>
                          <geom size="0.005 0.00675 0.05635" contype="0" conaffinity="1" pos="0 0.01725 0.0615" quat="0 0 0 -1" type="box" rgba="0.1 0.1 0.1 1"/>
                          <geom size="0.005 0.025 0.0085" contype="0" conaffinity="1" pos="-0.005 -0.003 0.0083" quat="0 0 0 -1" type="box" rgba="0.1 0.1 0.1 1"/>
                          <body name="r_gripper_l_finger_tip" pos="0 0.01725 0.1127">
                            <inertial pos="0 0 0" quat="0 0 0 1" mass="0.01" diaginertia="0.01 0.01 0.01" />
                            <geom pos="-.007 -.01 0.003" class="viz" mesh="half_round_tip" euler="-1.57 0 0"/>
                            <geom size="0.008 0.0185" pos="0 -0.0045 -0.015" conaffinity="1" quat="0 0 0 1" type="cylinder" />
>>>>>>> 3d732b63
                          </body>
                        </body>
                        <body name="r_gripper_r_finger" pos="0 0.0015 0.02">
                          <!--<inertial pos="0 0 0" mass="0.02" diaginertia="0.01 0.01 0.01" />-->
                          <joint name="r_gripper_r_finger_joint" pos="0 0 0" axis="0 1 0" type="slide" range="-0.020833 0" limited="true" damping="1000"/>
                          <geom class="viz" mesh="extended_narrow" euler="1.57 -1.57 0" rgba="0.1 0.1 0.1 1"/>
                          <geom size="0.005 0.00675 0.05635" contype="0" conaffinity="1" pos="0 -0.01725 0.0615" type="box" rgba="0.1 0.1 0.1 1"/>
                          <geom size="0.005 0.025 0.0085" contype="0" conaffinity="1" pos="0.005 0.003 0.0083" type="box" rgba="0.1 0.1 0.1 1"/>
                          <body name="r_gripper_r_finger_tip" pos="0 -0.01725 0.1127">
<<<<<<< HEAD
                            <!--<inertial pos="0 0 0" mass="0.01" diaginertia="0.01 0.01 0.01" />-->
                            <geom pos=".007 .01 0.003" class="viz" mesh="half_round_tip" euler="-1.57 3.14 0" friction="1 0.05 0.01"/>
                            <geom name="finger_tip_2" size="0.008 0.0185" pos="0 0.0045 -0.015" type="cylinder" friction="1 0.05 0.01"/>
=======
                            <inertial pos="0 0 0" mass="0.01" diaginertia="0.01 0.01 0.01" />
                            <geom pos=".007 .01 0.003" class="viz" mesh="half_round_tip" euler="-1.57 3.14 0"/>
                            <geom size="0.008 0.0185" pos="0 0.0045 -0.015" conaffinity="1" type="cylinder" />
>>>>>>> 3d732b63
                          </body>
                        </body>
                        <site name="grip" pos="0 0 0" rgba="0 0 0 0" size="0.02 0.02 0.02"></site>
                      </body>
<!--  ================= END GRIPPER ================= /-->

                    </body>
                  </body>
                </body>
                <body name="right_l4_2" pos="0 0 0">
                  <!--<inertial pos="1e-08 1e-08 1e-08" quat="0.820473 0.339851 -0.17592 0.424708" mass="1e-08" diaginertia="1e-08 1e-08 1e-08" />-->
                  <geom size="0.06" pos="0 0.01 0.26" rgba="0.2 0.2 0.2 0"/>
                </body>
              </body>
            </body>
            <body name="right_l2_2" pos="0 0 0">
              <!--<inertial pos="1e-08 1e-08 1e-08" quat="0.820473 0.339851 -0.17592 0.424708" mass="1e-08" diaginertia="1e-08 1e-08 1e-08" />-->
              <geom size="0.06" pos="0 0 0.26" rgba="0.2 0.2 0.2 0"/>
            </body>
          </body>
          <body name="right_l1_2" pos="0 0 0">
            <!--<inertial pos="1e-08 1e-08 1e-08" quat="0.820473 0.339851 -0.17592 0.424708" mass="1e-08" diaginertia="1e-08 1e-08 1e-08" />-->
            <geom size="0.07 0.07" pos="0 0 0.035" type="cylinder" rgba="0.2 0.2 0.2 0"/>
          </body>
        </body>
      </body>
    </body>
  </body>
</mujoco><|MERGE_RESOLUTION|>--- conflicted
+++ resolved
@@ -9,12 +9,12 @@
       <geom size="0.08 0.12" pos="0 0 0.12" type="cylinder" rgba="0.5 0.1 0.1 0" />
       <body name="right_l0" pos="0 0 0.08">
         <!--<inertial pos="0.024366 0.010969 0.14363" quat="0.894823 0.00899958 -0.170275 0.412573" mass="5.3213" diaginertia="0.0651588 0.0510944 0.0186218" />-->
-        <joint name="right_j0" pos="0 0 0" axis="0 0 1" limited="true" range="-3.0503 3.0503" damping="0"/>
+        <joint name="right_j0" pos="0 0 0" axis="0 0 1" limited="true" range="-3.0503 3.0503" damping="10"/>
         <geom type="mesh" contype="0" conaffinity="0" group="1" rgba="0.5 0.1 0.1 1" mesh="l0" />
         <geom size="0.07" pos="0.08 0 0.23" rgba="0.5 0.1 0.1 0" />
         <body name="head" pos="0 0 0.2965">
           <!--<inertial pos="0.0053207 -2.6549e-05 0.1021" quat="0.999993 7.08405e-05 -0.00359857 -0.000626247" mass="1.5795" diaginertia="0.0118334 0.00827089 0.00496574" />-->
-          <!-- <joint name="head_pan" pos="0 0 0" axis="0 0 1" limited="true" range="-5.0952 0.9064" damping="0"/> -->
+          <!-- <joint name="head_pan" pos="0 0 0" axis="0 0 1" limited="true" range="-5.0952 0.9064" damping="10"/> -->
           <geom type="mesh" contype="0" conaffinity="0" group="1" rgba="0.5 0.1 0.1 1" mesh="head" />
           <geom size="0.18" pos="0 0 0.08" rgba="0.5 0.1 0.1 0" />
           <body name="screen" pos="0.03 0 0.105" quat="0.5 0.5 0.5 0.5">
@@ -32,38 +32,32 @@
         </body>
         <body name="right_l1" pos="0.081 0.05 0.237" quat="0.5 -0.5 0.5 0.5">
           <!--<inertial pos="-0.0030849 -0.026811 0.092521" quat="0.424888 0.891987 0.132364 -0.0794296" mass="4.505" diaginertia="0.0224339 0.0221624 0.0097097" />-->
-          <joint name="right_j1" pos="0 0 0" axis="0 0 1" limited="true" range="-3.8095 2.2736" damping="0"/>
+          <joint name="right_j1" pos="0 0 0" axis="0 0 1" limited="true" range="-3.8095 2.2736" damping="10"/>
           <geom type="mesh" contype="0" conaffinity="0" group="1" rgba="0.5 0.1 0.1 1" mesh="l1" />
           <geom size="0.07" pos="0 0 0.1225" rgba="0.5 0.1 0.1 0" />
           <body name="right_l2" pos="0 -0.14 0.1425" quat="0.707107 0.707107 0 0">
             <!--<inertial pos="-0.00016044 -0.014967 0.13582" quat="0.707831 -0.0524761 0.0516007 0.702537" mass="1.745" diaginertia="0.0257928 0.025506 0.00292515" />-->
-            <joint name="right_j2" pos="0 0 0" axis="0 0 1" limited="true" range="-3.0426 3.0426" damping="0"/>
+            <joint name="right_j2" pos="0 0 0" axis="0 0 1" limited="true" range="-3.0426 3.0426" damping="10"/>
             <geom type="mesh" contype="0" conaffinity="0" group="1" rgba="0.5 0.1 0.1 1" mesh="l2" />
             <geom size="0.06 0.17" pos="0 0 0.08" type="cylinder" rgba="0.5 0.1 0.1 0" />
             <body name="right_l3" pos="0 -0.042 0.26" quat="0.707107 -0.707107 0 0">
               <site name="armsite" pos="0 0 0" size="0.01" />
               <!--<inertial pos="-0.0048135 -0.0281 -0.084154" quat="0.902999 0.385391 -0.0880901 0.168247" mass="2.5097" diaginertia="0.0102404 0.0096997 0.00369622" />-->
-              <joint name="right_j3" pos="0 0 0" axis="0 0 1" limited="true" range="-3.0439 3.0439" damping="0"/>
+              <joint name="right_j3" pos="0 0 0" axis="0 0 1" limited="true" range="-3.0439 3.0439" damping="10"/>
               <geom type="mesh" contype="0" conaffinity="0" group="1" rgba="0.5 0.1 0.1 1" mesh="l3" />
               <geom size="0.06" pos="0 -0.01 -0.12" rgba="0.5 0.1 0.1 0" />
               <body name="right_l4" pos="0 -0.125 -0.1265" quat="0.707107 0.707107 0 0">
                 <!--<inertial pos="-0.0018844 0.0069001 0.1341" quat="0.803612 0.031257 -0.0298334 0.593582" mass="1.1136" diaginertia="0.0136549 0.0135493 0.00127353" />-->
-                <joint name="right_j4" pos="0 0 0" axis="0 0 1" limited="true" range="-2.9761 2.9761" damping="0" />
+                <joint name="right_j4" pos="0 0 0" axis="0 0 1" limited="true" range="-2.9761 2.9761" damping="10" />
                 <geom type="mesh" contype="0" conaffinity="0" group="1" rgba="0.5 0.1 0.1 1" mesh="l4" />
                 <geom size="0.045 0.15" pos="0 0 0.11" type="cylinder" rgba="0.5 0.1 0.1 0" />
                 <body name="right_arm_itb" pos="-0.055 0 0.075" quat="0.707107 0 -0.707107 0">
                   <!--<inertial pos="0 0 0" mass="0.0001" diaginertia="1e-08 1e-08 1e-08" />-->
                 </body>
                 <body name="right_l5" pos="0 0.031 0.275" quat="0.707107 -0.707107 0 0">
-<<<<<<< HEAD
                   <!--<inertial pos="0.0061133 -0.023697 0.076416" quat="0.404076 0.9135 0.0473125 0.00158335" mass="1.5625" diaginertia="0.00474131 0.00422857 0.00190672" />-->
-                  <joint name="right_j5" pos="0 0 0" axis="0 0 1" limited="true" range="-2.9761 2.9761" damping="0"/>
+                  <joint name="right_j5" pos="0 0 0" axis="0 0 1" limited="true" range="-2.9761 2.9761" damping="10"/>
                   <geom type="mesh" contype="0" conaffinity="0" group="1" rgba="0.5 0.1 0.1 1" mesh="l5" />
-=======
-                  <inertial pos="0.0061133 -0.023697 0.076416" quat="0.404076 0.9135 0.0473125 0.00158335" mass="1.5625" diaginertia="0.00474131 0.00422857 0.00190672" />
-                  <joint name="right_j5" pos="0 0 0" axis="0 0 1" limited="true" range="-2.9761 2.9761" damping="10"/>
-                  <geom type="mesh" contype="1" conaffinity="0" group="1" rgba="0.5 0.1 0.1 1" mesh="l5" />
->>>>>>> 3d732b63
                   <geom size="0.06" pos="0 0 0.1" rgba="0.5 0.1 0.1 0" />
                   <body name="right_hand_camera" pos="0.039552 -0.033 0.0695" quat="0.707107 0 0.707107 0">
                     <!--<inertial pos="0.039552 -0.033 0.0695" quat="0.707107 0 0.707107 0" mass="0" diaginertia="0 0 0" />-->
@@ -72,23 +66,13 @@
                     <!--<inertial pos="0 0 0.10541" quat="0.707107 0.707107 0 0" mass="0" diaginertia="0 0 0" />-->
                   </body>
                   <body name="right_l6" pos="0 -0.11 0.1053" quat="0.0616248 0.06163 -0.704416 0.704416">
-<<<<<<< HEAD
                     <!--<inertial pos="-8.0726e-06 0.0085838 -0.0049566" quat="0.479044 0.515636 -0.513069 0.491322" mass="0.3292" diaginertia="0.000360258 0.000311068 0.000214974" />-->
-                    <joint name="right_j6" pos="0 0 0" axis="0 0 1" limited="true" range="-4.7124 4.7124" damping="0"/>
+                    <joint name="right_j6" pos="0 0 0" axis="0 0 1" limited="true" range="-4.7124 4.7124" damping="10"/>
                     <geom type="mesh" contype="0" conaffinity="0" group="1" rgba="0.5 0.1 0.1 1" mesh="l6" />
                     <geom size="0.055 0.025" pos="0 0.015 -0.01" type="cylinder" rgba="0.5 0.1 0.1 0" />
                     <body name="right_hand" pos="0 0 0.0245" quat="0.707107 0 0 0.707107">
                       <!--<inertial pos="1e-08 1e-08 1e-08" quat="0.820473 0.339851 -0.17592 0.424708" mass="1e-08" diaginertia="1e-08 1e-08 1e-08" />-->
                       <geom size="0.035 0.015" pos="0 0 0.02" type="cylinder" rgba="0.2 0.2 0.2 0"/>
-=======
-                    <inertial pos="-8.0726e-06 0.0085838 -0.0049566" quat="0.479044 0.515636 -0.513069 0.491322" mass="0.3292" diaginertia="0.000360258 0.000311068 0.000214974" />
-                    <joint name="right_j6" pos="0 0 0" axis="0 0 1" limited="true" range="-4.7124 4.7124" damping="10"/>
-                    <geom type="mesh" contype="0" conaffinity="1" group="1" rgba="0.5 0.1 0.1 1" mesh="l6" />
-                    <geom size="0.055 0.025" pos="0 0.015 -0.01" type="cylinder" rgba="0.5 0.1 0.1 0" />
-                    <body name="right_hand" pos="0 0 0.0245" quat="0.707107 0 0 0.707107">
-                      <inertial pos="1e-08 1e-08 1e-08" quat="0.820473 0.339851 -0.17592 0.424708" mass="1e-08" diaginertia="1e-08 1e-08 1e-08" />
-                      <geom size="0.035 0.015" pos="0 0 0.02" type="cylinder" contype="0" conaffinity="1" rgba="0.2 0.2 0.2 0"/>
->>>>>>> 3d732b63
 
 <!--  ================= BEGIN GRIPPER ================= /-->
                                                 <!--body name="claw" pos="0 0 0" quat="-1 0 1 0">
@@ -110,7 +94,6 @@
                                                     <!--/body-->
                                                 <!--/body-->
                       <body name="right_gripper_base" pos="0 0 0.025">
-<<<<<<< HEAD
                         <!--<inertial pos="0 0 0" quat="-0.5 0.5 0.5 0.5" mass="0.3" diaginertia="3e-08 2e-08 2e-08" />-->
                         <geom quat="0 0 0.707107 0.707107" class="viz" mesh="electric_gripper_base" />
                         <geom size="0.029 0.05" quat="0 0 0.707107 0.707107" type="cylinder" />
@@ -124,39 +107,18 @@
                             <!--<inertial pos="0 0 0" quat="0 0 0 1" mass="0.01" diaginertia="0.01 0.01 0.01" />-->
                             <geom pos="-.007 -.01 0.003" class="viz" mesh="half_round_tip" euler="-1.57 0 0" friction="1 0.05 0.01"/>
                             <geom name="finger_tip_1" size="0.008 0.0185" pos="0 -0.0045 -0.015" quat="0 0 0 1" type="cylinder" friction="1 0.05 0.01"/>
-=======
-                        <inertial pos="0 0 0" quat="-0.5 0.5 0.5 0.5" mass="0.3" diaginertia="3e-08 2e-08 2e-08" />
-                        <geom quat="0 0 0.707107 0.707107" class="viz" contype="0" conaffinity="1" mesh="electric_gripper_base" />
-                        <geom size="0.029 0.05" quat="0 0 0.707107 0.707107" contype="0" conaffinity="1" type="cylinder" />
-                        <body name="r_gripper_l_finger" pos="0 -0.0015 0.02">
-                          <inertial pos="0 0 0" quat="0 0 0 -1" mass="0.02" diaginertia="0.01 0.01 0.01" />
-                          <joint name="r_gripper_l_finger_joint" pos="0 0 0" axis="0 1 0" type="slide" range="0 0.020833" limited="true"/>
-                          <geom class="viz" mesh="extended_narrow" contype="0" conaffinity="1" euler="1.57 1.57 0" rgba="0.1 0.1 0.1 1"/>
-                          <geom size="0.005 0.00675 0.05635" contype="0" conaffinity="1" pos="0 0.01725 0.0615" quat="0 0 0 -1" type="box" rgba="0.1 0.1 0.1 1"/>
-                          <geom size="0.005 0.025 0.0085" contype="0" conaffinity="1" pos="-0.005 -0.003 0.0083" quat="0 0 0 -1" type="box" rgba="0.1 0.1 0.1 1"/>
-                          <body name="r_gripper_l_finger_tip" pos="0 0.01725 0.1127">
-                            <inertial pos="0 0 0" quat="0 0 0 1" mass="0.01" diaginertia="0.01 0.01 0.01" />
-                            <geom pos="-.007 -.01 0.003" class="viz" mesh="half_round_tip" euler="-1.57 0 0"/>
-                            <geom size="0.008 0.0185" pos="0 -0.0045 -0.015" conaffinity="1" quat="0 0 0 1" type="cylinder" />
->>>>>>> 3d732b63
                           </body>
                         </body>
                         <body name="r_gripper_r_finger" pos="0 0.0015 0.02">
                           <!--<inertial pos="0 0 0" mass="0.02" diaginertia="0.01 0.01 0.01" />-->
                           <joint name="r_gripper_r_finger_joint" pos="0 0 0" axis="0 1 0" type="slide" range="-0.020833 0" limited="true" damping="1000"/>
                           <geom class="viz" mesh="extended_narrow" euler="1.57 -1.57 0" rgba="0.1 0.1 0.1 1"/>
-                          <geom size="0.005 0.00675 0.05635" contype="0" conaffinity="1" pos="0 -0.01725 0.0615" type="box" rgba="0.1 0.1 0.1 1"/>
-                          <geom size="0.005 0.025 0.0085" contype="0" conaffinity="1" pos="0.005 0.003 0.0083" type="box" rgba="0.1 0.1 0.1 1"/>
+                          <geom size="0.005 0.00675 0.05635" contype="0" pos="0 -0.01725 0.0615" type="box" rgba="0.1 0.1 0.1 1"/>
+                          <geom size="0.005 0.025 0.0085" contype="0" pos="0.005 0.003 0.0083" type="box" rgba="0.1 0.1 0.1 1"/>
                           <body name="r_gripper_r_finger_tip" pos="0 -0.01725 0.1127">
-<<<<<<< HEAD
                             <!--<inertial pos="0 0 0" mass="0.01" diaginertia="0.01 0.01 0.01" />-->
                             <geom pos=".007 .01 0.003" class="viz" mesh="half_round_tip" euler="-1.57 3.14 0" friction="1 0.05 0.01"/>
                             <geom name="finger_tip_2" size="0.008 0.0185" pos="0 0.0045 -0.015" type="cylinder" friction="1 0.05 0.01"/>
-=======
-                            <inertial pos="0 0 0" mass="0.01" diaginertia="0.01 0.01 0.01" />
-                            <geom pos=".007 .01 0.003" class="viz" mesh="half_round_tip" euler="-1.57 3.14 0"/>
-                            <geom size="0.008 0.0185" pos="0 0.0045 -0.015" conaffinity="1" type="cylinder" />
->>>>>>> 3d732b63
                           </body>
                         </body>
                         <site name="grip" pos="0 0 0" rgba="0 0 0 0" size="0.02 0.02 0.02"></site>
